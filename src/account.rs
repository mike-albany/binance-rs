--- conflicted
+++ resolved
@@ -3,7 +3,6 @@
 use crate::client::*;
 use crate::errors::*;
 use std::collections::BTreeMap;
-<<<<<<< HEAD
 use serde_json::from_str;
 
 // static ORDER_TYPE_LIMIT: &str = "LIMIT";
@@ -17,10 +16,6 @@
 ///
 /// Orders issued to this endpoint are validated, but not sent into the matching engine.
 static API_V3_ORDER_TEST: &str = "/api/v3/order/test";
-=======
-use crate::api::API;
-use crate::api::Spot;
->>>>>>> c530c905
 
 #[derive(Clone)]
 pub struct Account {
@@ -690,15 +685,9 @@
             qty: qty.into(),
             price,
             stop_price: Some(stop_price),
-<<<<<<< HEAD
             order_side: order_side,
             order_type: order_type,
             time_in_force: time_in_force,
-=======
-            order_side,
-            order_type,
-            time_in_force,
->>>>>>> c530c905
         };
         let order = self.build_order(sell);
         let request = build_signed_request(order, self.recv_window)?;
@@ -726,15 +715,9 @@
             qty: qty.into(),
             price,
             stop_price: None,
-<<<<<<< HEAD
             order_side: order_side,
             order_type: order_type,
             time_in_force: time_in_force,
-=======
-            order_side,
-            order_type,
-            time_in_force,
->>>>>>> c530c905
         };
         let order = self.build_order(sell);
         let request = build_signed_request(order, self.recv_window)?;
